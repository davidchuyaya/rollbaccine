--- conflicted
+++ resolved
@@ -26,15 +26,12 @@
 #define ROLLBACCINE_KFIFO_CIRC_BUFFER_SIZE \
     ROLLBACCINE_MAX_BUFFERED_OPS * ROLLBACCINE_POINTER_BYTES  // Number of bios outstanding in any buffer
 #define ROLLBACCINE_TLS_TIMEOUT 5000 // Number of milliseconds to wait for TLS handshake to complete
-<<<<<<< HEAD
 #define SHA256_LENGTH 256
 #define AES_GCM_IV_SIZE 12
 #define AES_GCM_AUTH_SIZE 16
 #define KEY_SIZE 16
 #define TOTAL_SECTORS 8388608
 #define MIN_IOS 64
-=======
->>>>>>> 0a978111
 #define MODULE_NAME "server"
 
 #define TLS_ON
@@ -1668,15 +1665,11 @@
     kfifo_free(&device->submit_queue);
     dm_put_device(ti, device->dev);
     bioset_exit(&device->bs);
-<<<<<<< HEAD
     // mempool_destroy(device->page_mempool);
     // mempool_destroy(device->bio_data_mempool);
     cleanup(device);
-
-=======
     kmem_cache_destroy(device->bio_data_cache);
     page_cache_destroy(device);
->>>>>>> 0a978111
     kfree(device);
 
     printk(KERN_INFO "Server destructed");
